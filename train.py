#!/usr/bin/env python3

import argparse
import copy
import dataclasses
import datetime
import functools
import itertools
import logging.config
import pathlib
import random
import typing

import numpy as np
import structlog
import torch
import torchvision
from torchvision import transforms
import yaml

from model import MODELS


log = structlog.get_logger()
cwd = pathlib.Path('.')


def parse_options():
    parser = argparse.ArgumentParser(description='Training script for image classifier')
    parser.add_argument('--model', type=str, default='resnet', help='model name')
    parser.add_argument('--log', type=str, default=None, help='path to log')
    parser.add_argument('--params', type=str, default=None, help='path to model params')
    parser.add_argument('--dataset', type=str, default=str(cwd/'data/tiny-imagenet-200'),
                        help='path to dataset')
    parser.add_argument('--print-every', type=int, default=100,
                        help='print every number of minibatches')
    parser.add_argument('--lr', type=float, default=5e-4, help='base learning rate')
    parser.add_argument('--lr-decay', type=float, default=0.95, help='learning rate decay every epoch')
    parser.add_argument('--weight-decay', type=float, default=1e-3, help='optimizer weight decay')
    parser.add_argument('--batch-size', type=int, default=16, help='batch size')
    parser.add_argument('--max-epochs', type=int, default=10, help='max training passes')
    options = parser.parse_args()

    now = datetime.datetime.now().strftime('%Y-%m-%d-%H%M%S')
    options.train = f'{options.model}-{now}'
    options.params = options.params or str(cwd/f'params/{options.train}.pt')
    return options


def initialize_logging(options):
    """
    Initialize logging for the training script.

    We use the third-party `structlog` package to automatically write log
    records as machine-readable files. This ensures we have a record of every
    experiment.
    """
    timestamper = structlog.processors.TimeStamper(fmt='%Y-%m-%d %H:%M:%S')
    filename = options.log if options.log else str(cwd/f'logs/train-{options.train}.log')

    pre_chain = [structlog.stdlib.add_log_level, timestamper]
    handlers = {
        'screen': {'level': 'DEBUG', 'class': 'logging.StreamHandler', 'formatter': 'color'},
        'file': {'level': 'DEBUG', 'class': 'logging.FileHandler',
                 'formatter': 'plain', 'filename': filename, 'mode': 'a+'},
    }

    logging.config.dictConfig({
        'version': 1,
        'disable_existing_loggers': True,
        'formatters': {
            'plain': {'()': structlog.stdlib.ProcessorFormatter,
                      'processor': structlog.processors.JSONRenderer(),
                      'foreign_pre_chain': pre_chain},
            'color': {'()': structlog.stdlib.ProcessorFormatter,
                      'processor': structlog.dev.ConsoleRenderer(colors=True),
                      'foreign_pre_chain': pre_chain},
        },
        'handlers': handlers,
        'loggers': {'': {'handlers': handlers.keys(), 'level': 'DEBUG', 'propagate': True}},
    })
    structlog.configure(
        processors=[
            structlog.stdlib.add_log_level,
            structlog.stdlib.PositionalArgumentsFormatter(),
            timestamper,
            structlog.processors.StackInfoRenderer(),
            structlog.processors.format_exc_info,
            structlog.stdlib.ProcessorFormatter.wrap_for_formatter,
        ],
        context_class=dict,
        logger_factory=structlog.stdlib.LoggerFactory(),
        wrapper_class=structlog.stdlib.BoundLogger,
        cache_logger_on_first_use=True,
    )


def load_datasets(options):
    data_transforms = transforms.Compose([
        transforms.RandomResizedCrop(224),
        transforms.RandomHorizontalFlip(),
        transforms.ToTensor(),
        transforms.Normalize([0.485, 0.456, 0.406], [0.229, 0.224, 0.225]),
        # transforms.Normalize((0, 0, 0), tuple(np.sqrt((255, 255, 255)))),
    ])
    train_set = torchvision.datasets.ImageFolder(str(cwd/options.dataset/'train'), data_transforms)
    val_set = torchvision.datasets.ImageFolder(str(cwd/options.dataset/'val'), data_transforms)
    test_set = torchvision.datasets.ImageFolder(str(cwd/options.dataset/'test'), data_transforms)
    labels = np.array([item.name for item in (cwd/options.dataset/'train').glob('*')])
    return train_set, val_set, test_set, labels


@dataclasses.dataclass
class Trainer:
    model: torch.nn.Module
    optimizer: torch.nn.Module
    criterion: torch.nn.Module = dataclasses.field(default_factory=torch.nn.CrossEntropyLoss)
    total: int = 0
    correct: int = 0
    top_correct: int = 0
    losses: typing.List[float] = dataclasses.field(default_factory=list)
    rounding: int = 4
    print_every: int = 200
    lr_scheduler: torch.nn.Module = None

    device = torch.device('cuda:0' if torch.cuda.is_available() else 'cpu')

    def forward(self, inputs, targets, k: int = 5):
        outputs = self.model(inputs)
        loss = self.criterion(outputs, targets)
        self.losses.append(loss.item())
        _, top_predictions = torch.topk(outputs, k, dim=1)
        self.top_correct += top_predictions.eq(targets.unsqueeze(0).T).any(1).sum().item()
        self.correct += top_predictions[:, 0].eq(targets).sum().item()
        self.total += targets.size(0)
        return loss

    def reset_statistics(self):
        self.total, self.correct, self.top_correct = 0, 0, 0
        self.losses.clear()

    @property
    def statistics(self):
        return {
            'accuracy': round(self.correct/self.total, self.rounding),
            'top_accuracy': round(self.top_correct/self.total, self.rounding),
            'loss': round(np.mean(self.losses), self.rounding),
        }

    def train_epoch(self, dataloader, train: bool = True):
        if train:
            self.model.train()
        else:
            self.model.eval()

        for batch_num, (inputs, targets) in enumerate(dataloader):
            inputs = inputs.to(self.device)
            targets = targets.to(self.device)
            if not train:
                print(targets)
            self.optimizer.zero_grad()
            with torch.set_grad_enabled(train):
                loss = self.forward(inputs, targets)
                if train:
                    loss.backward()
                    self.optimizer.step()
<<<<<<< HEAD
                if (batch_num + 1)%self.print_every == 0:
                    log.debug('Update', batch_num=batch_num+1, **self.statistics)
=======
            if (batch_num + 1)%self.print_every == 0:
                log.debug('Update', batch_num=batch_num+1, **self.statistics)
>>>>>>> 545f5d41

    def train(self, max_epochs: int, train_loader, val_loader):
        val_accuracies, best_weights = [], copy.deepcopy(self.model.state_dict())
        try:
            for epoch in range(max_epochs):
                log.info('Training phase', epoch=epoch)
                self.train_epoch(train_loader)
                self.reset_statistics()

                log.info('Validation phase', epoch=epoch)
                self.train_epoch(val_loader, train=False)
                stats = self.statistics
                if stats['accuracy'] > np.max(val_accuracies + [-np.inf]):
                    log.info('New best weights', **stats)
                    best_weights = copy.deepcopy(self.model.state_dict())
                val_accuracies.append(stats['accuracy'])
                self.reset_statistics()
                if self.lr_scheduler:
                    self.lr_scheduler.step()
        finally:
            return best_weights


def train(train_set, val_set, test_set, labels, options):
    loader = functools.partial(torch.utils.data.DataLoader, shuffle=True,
                               pin_memory=True, num_workers=4,
                               batch_size=options.batch_size)
    train_loader, val_loader = loader(train_set), loader(val_set)

    model = torchvision.models.resnet34(pretrained=True)
    for param in model.parameters():
        param.requires_grad = False
    model.fc = torch.nn.Sequential(
        torch.nn.Linear(model.fc.in_features, 4000),
        torch.nn.Dropout(0.4),
        torch.nn.Linear(4000, len(labels)),
    )

    # model_module = MODELS.get(options.model)
    # model = model_module(len(labels))
    model.to(Trainer.device)

    optimizer = torch.optim.Adam(model.fc.parameters(), lr=options.lr,
                                 weight_decay=options.weight_decay)
    lr_scheduler = torch.optim.lr_scheduler.ExponentialLR(optimizer=optimizer,
                                                          gamma=options.lr_decay)

    trainer = Trainer(model, optimizer, print_every=options.print_every,
                      lr_scheduler=lr_scheduler)
    best_weights = trainer.train(options.max_epochs, train_loader, val_loader)
    torch.save({'net': best_weights}, options.params)
    log.info('Saved weights')


def main():
    options = parse_options()
    initialize_logging(options)
    try:
        log.debug('Started training', options=options.__dict__)
        train_set, val_set, test_set, labels = load_datasets(options)
        log.debug('Loaded datasets', labels=len(labels), num_train=len(train_set),
                  num_val=len(val_set), num_test=len(test_set))
        log.debug('CUDA status', is_available=torch.cuda.is_available())
        train(train_set, val_set, test_set, labels, options)
    except Exception as exc:
        log.critical('Received error', exc_info=exc)
    finally:
        log.debug('Stopped training')


if __name__ == '__main__':
    main()<|MERGE_RESOLUTION|>--- conflicted
+++ resolved
@@ -164,13 +164,8 @@
                 if train:
                     loss.backward()
                     self.optimizer.step()
-<<<<<<< HEAD
-                if (batch_num + 1)%self.print_every == 0:
-                    log.debug('Update', batch_num=batch_num+1, **self.statistics)
-=======
             if (batch_num + 1)%self.print_every == 0:
                 log.debug('Update', batch_num=batch_num+1, **self.statistics)
->>>>>>> 545f5d41
 
     def train(self, max_epochs: int, train_loader, val_loader):
         val_accuracies, best_weights = [], copy.deepcopy(self.model.state_dict())
